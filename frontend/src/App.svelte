--- conflicted
+++ resolved
@@ -1,11 +1,6 @@
 <script lang="ts">
-<<<<<<< HEAD
 
-    import {crates, indexes} from './website_db.json'
-
-=======
     import {crates, indexes} from './full-crate-db.json'
->>>>>>> c8f4cc78
     import CrateList from "./lib/CrateList.svelte";
     import type {FullCrate, Indexes} from "./crate-db";
     import Filter from "./lib/Filter.svelte";
@@ -41,17 +36,8 @@
 
 </script>
 
-<<<<<<< HEAD
-<ForkMe/>
+<ForkMe />
 
-=======
-<a href="https://github.com/tweedegolf/drive-rs"><img decoding="async" width="149" height="149"
-                                                 src="https://github.blog/wp-content/uploads/2008/12/forkme_right_green_007200.png?resize=149%2C149"
-                                                 class="attachment-full size-full" alt="Fork me on GitHub"
-                                                 loading="lazy"
-                                                 data-recalc-dims="1"
-                                                 style="position: absolute; top: 0; right: 0;"></a>
->>>>>>> c8f4cc78
 <h1>{selected_crates.length} awesome drivers waiting for you!</h1>
 <main>
 
