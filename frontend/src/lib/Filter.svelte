--- conflicted
+++ resolved
@@ -85,7 +85,6 @@
         <span class="filter-wedge">❮</span>
     </button>
     <div class={open ? 'filter-popup' : 'filter-popup hidden'}>
-<<<<<<< HEAD
 
         {#if Object.entries(values).length > 10}
             <div class="filter-search">
@@ -94,19 +93,6 @@
             </div>
         {/if}
 
-=======
-        <div class="filter-top">
-            <button class={ sort_by === NAME ? sort_direction ? "sort-item sorted asc" : 'sort-item sorted desc' : "sort-item"}
-                    on:click={() => update_sort(NAME)}>Name
-            </button>
-            <button class={ sort_by === COUNT ? sort_direction ? "sort-item sorted asc" : 'sort-item sorted desc' : "sort-item"}
-                    on:click={() => update_sort(COUNT)}>Count
-            </button>
-
-            <button on:click={select_all}>All</button>
-            <button on:click={select_none}>None</button>
-        </div>
->>>>>>> 00b495e7
 
         <div class="filter-list">
             {#each sorted_values as [key, value]}
